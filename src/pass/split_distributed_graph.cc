/*!
 * Copyright (c) 2017 by Contributors
 * \file split_distributed_graph.cc
 * \brief
 * \author Chien-Chin Huang
*/
#include <queue>
#include <nnvm/pass.h>
#include <nnvm/op_attr_types.h>
#include <nnvm/graph_attr_types.h>

namespace nnvm {
namespace pass {
namespace {

struct SplitGraphInputs {
  const Graph& src;
  const AddressVector& address_vec;
  const std::string localhost;
  const ShapeVector& shape_vec;
  const DTypeVector& dtype_vec;
  const Op* copy_op;
  const Op* net_init_op;
  const Op* net_send_op;
  const Op* net_recv_op;
  const Op* net_send_sink_op;
  const size_t num_forward_inputs;
  const size_t num_forward_outputs;
  const IndexedGraph& idx;
};

struct SplitGraphOutputs {
  Graph ret;
  OutputIdxMap output_idx_reverse_map;
  NodeEntry senders_sink;
  std::map<uint32_t, NodePtr> old_nid_to_new_node;
  std::map<Node*, uint32_t> new_node_to_old_nid;
  std::map<uint32_t, NodeEntry> old_eid_to_new_entry;
  std::map<std::pair<Node*, uint32_t>, uint32_t> new_entry_to_old_eid;
  std::map<uint32_t, NodeEntry> copy_entry_map;
  std::map<uint32_t, bool> copy_node_preserve;
  size_t num_new_forward_inputs;
  size_t num_removed_forward_inputs;
  size_t num_new_forward_outputs;
  size_t num_removed_forward_outputs;
  uint64_t tensor_id;
};

static bool SameNetAddress(const std::string& address1,
                           const std::string& address2) {
  return address1 == address2;
}

static NodeEntry CreateNetInit(SplitGraphInputs& in,
                               bool* already_has_init_node) {
  NodeEntry ret;
  NodePtr node = Node::Create();
  *already_has_init_node = false;
  for (uint32_t nid = 0; nid < in.idx.num_nodes(); ++nid) {
    if (in.idx[nid].source->op() == in.net_init_op) {
      CHECK(!(*already_has_init_node)) <<  "Have more than one p2pnet_init op.";
      *node = *(in.idx[nid].source);
      ret = NodeEntry{node, 0, 0};
      *already_has_init_node = true;
    }
  }
  if (!(*already_has_init_node)) {
    node->attrs.op = in.net_init_op;
    node->attrs.name = "NetInit";
    std::ostringstream os;
    os << in.localhost;
    node->attrs.dict["address"] = os.str();
    node->attrs.op->attr_parser(&(node->attrs));
    os << "_NetInit_redundant_var";
    node->inputs.emplace_back(Symbol::CreateVariable(os.str()).outputs[0]);
    ret = NodeEntry{std::move(node), 0, 0};
  }
  return ret;
}

// TODO: Currently I hardcode the parameters in CreateNetSendNode and
// CreateNetRecvNode. A cleaner way to create these parameters may be required.
static NodePtr CreateNetSendNode(const NodeEntry& init_node,
                                 const NodeEntry& data_node,
                                 const std::string& receiver_address,
                                 const std::string tensor_id,
                                 const Op* send_op) {
  NodePtr node = Node::Create();
  std::ostringstream os;
  os << receiver_address << "_" << tensor_id << "_sender" ;
  node->attrs.op = send_op;
  node->attrs.name = os.str();
  node->attrs.dict["tensor_id"] = tensor_id;
  node->attrs.dict["address"] = receiver_address;
  node->attrs.op->attr_parser(&(node->attrs));
  node->inputs.emplace_back(data_node);
  node->inputs.emplace_back(init_node);
  return node;
}

static NodePtr CreateNetRecvNode(const NodeEntry& init_node,
                                 const std::string& sender_address,
                                 const std::string tensor_id,
                                 const TShape& shape, const int dtype,
                                 const Op* recv_op) {
  NodePtr node = Node::Create();
  std::ostringstream os;
  os << sender_address << "_" << tensor_id << "_receiver";
  node->attrs.op = recv_op;
  node->attrs.name = os.str();
  node->attrs.dict["tensor_id"] = tensor_id;
  node->attrs.dict["address"] = sender_address;
  static const char* dtype_enum[] = {"float32", "float64", "float16", "uint8",
                                     "int32"};
  //os.str(""); os.clear(); os << dtype;
  node->attrs.dict["dtype"] = dtype_enum[dtype];
  os.str(""); os.clear(); os << shape;
  node->attrs.dict["shape"] = os.str();
  node->attrs.op->attr_parser(&(node->attrs));
  //os.str(""); os.clear();
  //os << sender_address << "_" << tensor_id << "_NetRecv_redundant_var";
  //node->inputs.emplace_back(Symbol::CreateVariable(os.str()).outputs[0]);
  node->inputs.emplace_back(init_node);
  return node;
}

static std::string CreateIdentity(const std::string& seed1,
                                  const std::string& seed2,
                                  const std::string& seed3,
                                  const std::string& seed4,
                                  const std::string& seed5) {
  static std::map<std::string, std::string[5]> id_map;
  std::cout << seed3 << seed1 << seed5 << std::endl;
  uint64_t id = std::stol(seed1 + seed3 + seed5);
  //size_t id =
    //((std::hash<std::string>{}(seed1) ^
      //std::hash<std::string>{}(seed2) ^
      //std::hash<std::string>{}(seed3) ^
      //std::hash<std::string>{}(seed4) ^
      //std::hash<std::string>{}(seed5)) << 1) % 100000000 + 90000000;
  std::string ret = std::to_string(id);
  if (id_map.count(ret) > 0) {
    std::cout << "Duplicated id : " << ret << std::endl
              << seed1 << " " << seed2 << " " << seed3 << " " << seed4 << " " << seed5
              << std::endl
              << id_map[ret][0] << " " << id_map[ret][1] << " " << id_map[ret][2] << " "
              << id_map[ret][3] << " " << id_map[ret][4]
              << std::endl;
    CHECK(id_map.count(ret) == 0);
  }
  id_map[ret][0] = seed1;
  id_map[ret][1] = seed2;
  id_map[ret][2] = seed3;
  id_map[ret][3] = seed4;
  id_map[ret][4] = seed5;
  return ret;
}

static void CheckAndSplitInputs(const struct SplitGraphInputs& in,
                                const uint32_t old_nid,
                                const NodePtr& new_node,
                                const NodeEntry& net_init_entry,
                                struct SplitGraphOutputs* out) {

  auto CreateInputEntry = [&in, &out]
      (NodePtr node, const NodePtr input_node, bool use_old_ientry_info,
       const IndexedGraph::NodeEntry& old_ientry) {
    const uint32_t index = (use_old_ientry_info) ? old_ientry.index : 0;
    const uint32_t version = (use_old_ientry_info) ? old_ientry.version : 0;
    const auto new_input_entry = NodeEntry{input_node, index, version};
    node->inputs.push_back(new_input_entry);
    const uint32_t old_eid = in.idx.entry_id(old_ientry);
    out->old_eid_to_new_entry[old_eid] = new_input_entry;
    out->new_entry_to_old_eid[std::make_pair(input_node.get(),
                                             new_input_entry.index)] = old_eid;
    return new_input_entry;
  };

  const auto& node_address = in.address_vec[old_nid];
  for (size_t i = 0; i < in.idx[old_nid].inputs.size(); i++) {
    const auto& input_ientry = in.idx[old_nid].inputs[i];
    const auto& input_address = in.address_vec[input_ientry.node_id];
    const auto& input_inode = in.idx[input_ientry.node_id];
    const auto& input_node = in.idx[input_ientry.node_id].source;
    if (input_node->op() != in.copy_op) {
      // Input must be on the same machine.
      CHECK(SameNetAddress(input_address, node_address) ||
            in.idx[old_nid].source->op() == in.copy_op)
          << input_node->attrs.name << "=" << input_address << ", "
          << new_node->attrs.name << "=" << node_address;
      if (SameNetAddress(node_address, in.localhost) &&
          SameNetAddress(input_address, in.localhost)) {
        CreateInputEntry(new_node,
                         out->old_nid_to_new_node.at(input_ientry.node_id),
                         true, input_ientry);
      }
      continue;
    } else if (input_node->inputs[0].node->op() == in.net_init_op) {
      // For a copy node whose input is a net_init_op, it's useless to us.
      continue;
    }

    const auto& sender_inode = input_inode.inputs[0];
    const auto& sender_old_nid = sender_inode.node_id;
    const auto& sender_address = in.address_vec[sender_old_nid];
    out->tensor_id += 1;
    //const std::string net_id =
      //CreateIdentity(std::to_string(sender_old_nid) + sender_address +
                     //std::to_string(i) +
                     //node_address + std::to_string(old_nid));
      //CreateIdentity(std::to_string(sender_old_nid), sender_address,
                     //std::to_string(i),
                     //node_address, std::to_string(old_nid));

    const auto& it = out->copy_entry_map.find(in.idx.entry_id(input_ientry));
    if (it != out->copy_entry_map.end()) {
      // No need to do anything if the corresponding op is sender.
      if (SameNetAddress(node_address, in.localhost)) {
        new_node->inputs.push_back(it->second);
      }
    } else if (SameNetAddress(node_address, in.localhost) &&
               SameNetAddress(sender_address, in.localhost)) {
      CHECK(in.idx[old_nid].source->op() != in.net_init_op &&
            in.idx[old_nid].source->op() != in.net_send_op &&
            in.idx[old_nid].source->op() != in.net_recv_op);
      CHECK(in.idx[sender_old_nid].source->op() != in.net_init_op &&
            in.idx[sender_old_nid].source->op() != in.net_send_op &&
            in.idx[sender_old_nid].source->op() != in.net_recv_op);
      CreateInputEntry(new_node,
                       out->old_nid_to_new_node.at(input_ientry.node_id),
                       true, input_ientry);
      out->copy_node_preserve[input_ientry.node_id] = true;
    } else if (SameNetAddress(node_address, in.localhost)) {
      if (in.idx[old_nid].source->op() != in.net_recv_op) {
        // Inserts a net_recv_op node to replace the copy_op node.
        auto recv_node =
            CreateNetRecvNode(net_init_entry, sender_address, 
                              std::to_string(out->tensor_id),
                              in.shape_vec[in.idx.entry_id(input_ientry)],
                              in.dtype_vec[in.idx.entry_id(input_ientry)],
                              in.net_recv_op);
        //out->num_new_forward_inputs++;
        // Replaces the copy node in all the maps. We have to remove the copy
        // node from new_node_to_old_nid. Otherwise, the legacy mapping may
        // cause some problems.
        auto new_input_entry =
            CreateInputEntry(new_node, recv_node, false, input_ientry);
        if (out->old_nid_to_new_node.count(input_ientry.node_id) >= 1) {
          auto copy_node = out->old_nid_to_new_node.at(input_ientry.node_id);
          out->new_node_to_old_nid.erase(copy_node.get());
        }
        out->old_nid_to_new_node[input_ientry.node_id] = recv_node;
        out->new_node_to_old_nid[recv_node.get()] = input_ientry.node_id;
        out->copy_entry_map[in.idx.entry_id(input_ientry)] = new_input_entry;

	#if 0
        {
          std::vector<nnvm::NodeEntry> recv = {input_node->inputs[0]};
          NodePtr copy = nullptr;
	  DFSVisit(recv, [&copy, &in, &out, &recv_node] (const nnvm::NodePtr& n) {
             if (n->attrs.op == in.copy_op) {
               const auto& address = in.address_vec.at(in.idx.node_id(n->inputs[0].node.get()));
               if (address == in.localhost) {
               	 copy = n;
#if 0
            	 auto copy_entry = NodeEntry{copy, 0, 0};
            	 recv_node->control_deps.push_back(
        		out->copy_entry_map.at(in.idx.entry_id(copy_entry)).node);
#endif
	       }
             }
	  });
#if 1
          if (copy != nullptr) {
            auto copy_entry = NodeEntry{copy, 0, 0};
            recv_node->control_deps.push_back(
        	out->copy_entry_map.at(in.idx.entry_id(copy_entry)).node);
            std::cout << recv_node->attrs.name << " depends on " 
		      << out->copy_entry_map.at(in.idx.entry_id(copy_entry)).node->attrs.name
                       << std::endl;
          }
#endif
        }
#endif
      }
    } else if (SameNetAddress(sender_address, in.localhost)) {
      CHECK(!SameNetAddress(input_address, in.localhost));
      NodePtr sender_node =
          out->old_nid_to_new_node.at(
              in.idx.node_id(input_node->inputs[0].node.get()));
      if (in.idx[sender_old_nid].source->op() != in.net_send_op) {
        // Inserts a net_send_op node to replace the copy_op node.
        sender_node = CreateNetSendNode(
                          net_init_entry,
                          NodeEntry{out->old_nid_to_new_node.at(sender_old_nid),
                                    sender_inode.index,
                                    sender_inode.version},
                          node_address, std::to_string(out->tensor_id), 
                          in.net_send_op);
      }
      const auto sender_entry = NodeEntry{sender_node, 0, 0};
      //if (out->old_nid_to_new_node.count(input_ientry.node_id) >= 1) {
        //auto copy_node = out->old_nid_to_new_node.at(input_ientry.node_id);
        //out->new_node_to_old_nid.erase(copy_node.get());
        //out->old_nid_to_new_node[input_ientry.node_id] = sender_node;
        //out->new_node_to_old_nid[sender_node.get()] = input_ientry.node_id;
      //}
      out->copy_entry_map[in.idx.entry_id(input_ientry)] = sender_entry;
      out->senders_sink.node->control_deps.push_back(sender_node);
    } else {
      CHECK(!SameNetAddress(input_address, in.localhost));
    }
  }
}

static void RemoveUnusedCopyNode(const struct SplitGraphInputs& in,
                                 struct SplitGraphOutputs* out) {
  (void) in;
  for (const auto kv : out->copy_node_preserve) {
    if (!kv.second) {
      auto copy_node = out->old_nid_to_new_node.at(kv.first);
      out->new_node_to_old_nid.erase(copy_node.get());
      out->old_nid_to_new_node.erase(kv.first);
    }
  }
}

static void UpdateGraphAttributes(const struct SplitGraphInputs& in,
                                  struct SplitGraphOutputs* out) {
  std::cout << "SplitDistributedGraph is updating attributes." << std::endl;
  const auto& new_idx = out->ret.indexed_graph();
  ShapeVector new_shape_vec(new_idx.num_node_entries());
  DTypeVector new_dtype_vec(new_idx.num_node_entries());
  NodeIdMap node_id_map;
  EntryIdMap entry_id_map;
  for (uint32_t nid = 0; nid < new_idx.num_nodes(); ++nid) {
    const auto it = out->new_node_to_old_nid.find(
                        const_cast<Node*>(new_idx[nid].source));
    if (it != out->new_node_to_old_nid.end()) {
      node_id_map[nid] = it->second;
    }
    const size_t num_outputs = new_idx[nid].source->num_outputs();
    for (size_t output_idx = 0; output_idx < num_outputs; output_idx++) {
      const size_t eid = new_idx.entry_id(nid, output_idx);
      if (it == out->new_node_to_old_nid.end()) {
        TShape shape(1);
        shape[0] = 1;
        new_shape_vec[eid] = shape;
        new_dtype_vec[eid] = 0;
      } else {
        const size_t old_eid = in.idx.entry_id(it->second, output_idx);
        new_shape_vec[eid] = in.shape_vec[old_eid];
        new_dtype_vec[eid] = in.dtype_vec[old_eid];
        entry_id_map[eid] = old_eid;
      }
    }
  }

  out->ret.attrs["context"] = in.src.attrs.at("context");
  out->ret.attrs["shape"] =
      std::make_shared<dmlc::any>(std::move(new_shape_vec));
  out->ret.attrs["dtype"] =
      std::make_shared<dmlc::any>(std::move(new_dtype_vec));
  out->ret.attrs["node_id_map"] =
      std::make_shared<dmlc::any>(std::move(node_id_map));
  out->ret.attrs["entry_id_map"] =
      std::make_shared<dmlc::any>(std::move(entry_id_map));
  out->ret.attrs["output_idx_reverse_map"] =
      std::make_shared<dmlc::any>(std::move(out->output_idx_reverse_map));
  out->ret.attrs["num_forward_inputs"] =
      std::make_shared<dmlc::any>(in.num_forward_inputs +
                                  out->num_new_forward_inputs -
                                  out->num_removed_forward_inputs);
  //std::cout << "num_forward_inputs : "
            //<< in.num_forward_inputs << " "
            //<< out->num_new_forward_inputs << " "
            //<< out->num_removed_forward_inputs << " "  << std::endl;
  out->ret.attrs["num_forward_outputs"] =
      std::make_shared<dmlc::any>(in.num_forward_outputs +
                                  out->num_new_forward_outputs -
                                  out->num_removed_forward_outputs);
  //std::cout << "num_forward_outputs : "
            //<< in.num_forward_outputs << " "
            //<< out->num_new_forward_outputs << " "
            //<< out->num_removed_forward_outputs << " "  << std::endl;
}

static bool IsComputeNode (const NodePtr node) {
  if (!node->is_variable()) {
    std::cout << "Op Name : " << node->op()->name << std::endl;
    if (node->op()->name == "Activation" ||
        node->op()->name == "Pooling" ||
        node->op()->name == "Convolution" ||
        node->op()->name == "FullyConnected" ||
        node->op()->name == "Flatten" ||
        node->op()->name == "SoftmaxOutput" ||
        node->op()->name == "_backward_Activation" ||
        node->op()->name == "_backward_Pooling" ||
        node->op()->name == "_backward_Convolution" ||
        node->op()->name == "_backward_FullyConnected" ||
        node->op()->name == "_backward_copy" ||
        node->op()->name == "_backward_SoftmaxOutput"
        ) {
      return true;
    } 
  }
  return false;
}

static void AddSendDepencies(const struct SplitGraphInputs& in,
                             struct SplitGraphOutputs* out) {
  std::vector<NodeEntry> compute_list;
  std::vector<NodeEntry> send_parent_list;
  std::map<NodePtr, std::vector<NodeEntry>> compute_node_mapping;
  DFSVisit(out->ret.outputs, 
           [&in, &compute_list, &send_parent_list] (const nnvm::NodePtr& n) {
     if (IsComputeNode(n)) {
       NodeEntry e = {n, 0, 0};
       compute_list.push_back(e);
     }
     if (n->attrs.op == in.net_send_op) {
       send_parent_list.push_back(n->inputs[0]);
     }
  });

  for (const auto& entry : send_parent_list) {
    NodePtr nearest_node = nullptr;
    const auto& self = entry.node;
    DFSVisit({entry}, [&self, &nearest_node] (const nnvm::NodePtr& n) {
      if (IsComputeNode(n) && self.get() != n.get()) {
        nearest_node = n;
      }
    });
    if (nearest_node != nullptr) {
      compute_node_mapping[nearest_node].push_back(entry);
    }
  }
  for (const auto& entry : compute_list) {
    NodePtr nearest_node = nullptr;
    const auto& self = entry.node;
    DFSVisit({entry}, [&self, &nearest_node] (const nnvm::NodePtr& n) {
      if (IsComputeNode(n) && self.get() != n.get()) {
        nearest_node = n;
      }
    });
    if (nearest_node == nullptr) {
      continue;
    }
    std::cout << entry.node->attrs.name << " nearest_node : " << nearest_node->attrs.name << std::endl;
    const auto it = compute_node_mapping.find(nearest_node);
<<<<<<< HEAD
    std::set<Node*> control;
=======
    size_t original_control_size = entry.node->control_deps.size();
>>>>>>> 5fc4132a
    if (it != compute_node_mapping.end()) {
      for (const auto& send_parent_entry : it->second) {
        // Check for deadlock.
        bool deadlock = false;
        DFSVisit({send_parent_entry}, 
                 [&entry, &deadlock] (const nnvm::NodePtr& n) {
          if (entry.node.get() == n.get()) {
            deadlock = true;
          }
        });
        if (!deadlock && control.count(send_parent_entry.node.get()) == 0) {
          std::cout << "SendDependencies : " 
                    << entry.node->attrs.name << " depends on " 
                    << send_parent_entry.node->attrs.name << " "
                    << send_parent_entry.node.get()
                    << std::endl;
          entry.node->control_deps.push_back(send_parent_entry.node);
<<<<<<< HEAD
          control.insert(send_parent_entry.node.get());
=======
          if (original_control_size == 0) {
            entry.node->attrs.dict["OriginalControlSize"] = "0";
          }
>>>>>>> 5fc4132a
        }
      }
    }
  }
}

Graph SplitDistributedGraph(Graph src) {
  // Inputs
  struct SplitGraphInputs in = {
    src,
    src.GetAttr<AddressVector>("address"),
    src.GetAttr<std::string>("localhost"),
    src.GetAttr<ShapeVector>("shape"),
    src.GetAttr<DTypeVector>("dtype"),
    Op::Get(src.GetAttr<std::string>("device_copy_op")),
    Op::Get(src.GetAttr<std::string>("p2pnet_init_op")),
    Op::Get(src.GetAttr<std::string>("p2pnet_send_op")),
    Op::Get(src.GetAttr<std::string>("p2pnet_recv_op")),
    Op::Get("P2PNetSendSink"),
    src.GetAttr<size_t>("num_forward_inputs"),
    src.GetAttr<size_t>("num_forward_outputs"),
    src.indexed_graph(),
  };

  auto senders_sink = Node::Create();
  senders_sink->attrs.op = in.net_send_sink_op;
  senders_sink->attrs.name = "SendersSink";

  struct SplitGraphOutputs out = {
    Graph(),
    OutputIdxMap(),
    NodeEntry{senders_sink, 0, 0},
    std::map<uint32_t, NodePtr>(),
    std::map<Node*, uint32_t>(),
    std::map<uint32_t, NodeEntry>(),
    std::map<std::pair<Node*, uint32_t>, uint32_t>(),
    std::map<uint32_t, NodeEntry> (),
    std::map<uint32_t, bool> (),
    0,
    0,
    0,
    0,
    0
  };

  std::set<std::string> address_set(in.address_vec.begin(),
                                    in.address_vec.end());
  if (address_set.size() == 1) {
    out.ret.outputs = in.src.outputs;
    out.ret.attrs = in.src.attrs;
    return out.ret;
  }

  bool already_has_init_node = false;
  NodeEntry net_init_entry = CreateNetInit(in, &already_has_init_node);
  if (!already_has_init_node) {
    out.num_new_forward_inputs += 1;
  }

  // Finds the nodes for the local machine; removes copy-op and inserts the
  // corresponding p2psend or p2precv op for the local machine.
  std::cout << "SplitDistributedGraph pass begins." << std::endl;
  size_t num_input_encountered = 0;

  for (uint32_t old_nid = 0, old_output_idx = 0, new_output_idx = 0;
       old_nid < in.idx.num_nodes(); ++old_nid) {
    LOG(INFO) << "Node #" << old_nid << " "
      << in.idx[old_nid].source->attrs.name;
    // Always creates a new node for local nodes even if it may be discarded
    // later, e.g, a copy node between two machines. There is one exception!!
    // MXNet implicitly assumes that variables can not be changed.  As a result,
    // we should keep variables even if this makes the code inconsistent.
    const auto& node_address = in.address_vec[old_nid];
    NodePtr new_node = nullptr;

    if (SameNetAddress(node_address, in.localhost)) {
      if (in.idx[old_nid].source->is_variable()) {
        // FIXME: This is very hacky. Any better way to get NodePtr ?
        for (uint32_t nid = 0; nid < in.idx.num_nodes(); ++nid) {
          for (uint32_t control_idx = 0;
               control_idx < in.idx[nid].control_deps.size(); ++control_idx) {
            if (in.idx[nid].control_deps[control_idx] == old_nid) {
              new_node = in.idx[nid].source->control_deps[control_idx];
              break;
            }
          }
          if (new_node != nullptr) {
            break;
          }
          for (uint32_t input_idx = 0;
               input_idx < in.idx[nid].inputs.size(); ++input_idx) {
            if (in.idx[nid].inputs[input_idx].node_id == old_nid) {
              new_node = in.idx[nid].source->inputs[input_idx].node;
              break;
            }
          }
        }
        CHECK(new_node != nullptr);
        // Very hacky. Every variables must depend on NetInit node.
        // Otherwise, it is possible that NetInit_redundant_var will be placed
        // to "backward" input.
        new_node->control_deps.push_back(net_init_entry.node);
      } else {
        new_node = Node::Create();
        new_node->attrs = in.idx[old_nid].source->attrs;
      }
      for (size_t i = 0; i < in.idx[old_nid].control_deps.size(); ++i) {
        uint32_t old_depend_nid = in.idx[old_nid].control_deps[i];
        if (SameNetAddress(in.address_vec[old_depend_nid], in.localhost)) {
          new_node->control_deps.push_back(
              out.old_nid_to_new_node.at(old_depend_nid));
        }
      }
      out.old_nid_to_new_node[old_nid] = new_node;
      out.new_node_to_old_nid[new_node.get()] = old_nid;
      if (new_node->attrs.op == in.copy_op) {
        out.copy_node_preserve[old_nid] = false;
      }
    }
    if (in.idx[old_nid].source->is_variable()) {
      num_input_encountered++;
      if (num_input_encountered <= in.num_forward_inputs &&
          !SameNetAddress(node_address, in.localhost)) {
        out.num_removed_forward_inputs++;
      }
    }

    CheckAndSplitInputs(in, old_nid, new_node, net_init_entry, &out);

    const auto& output_entry = in.idx.outputs()[old_output_idx];
    if (output_entry.node_id == old_nid) {
      if (SameNetAddress(in.address_vec[output_entry.node_id], in.localhost)) {
        const auto new_output_entry =
            NodeEntry{new_node, output_entry.index, output_entry.version};
        const uint32_t old_eid = in.idx.entry_id(output_entry);
        out.old_eid_to_new_entry[old_eid] = new_output_entry;
        out.new_entry_to_old_eid[std::make_pair(new_node.get(),
                                                new_output_entry.index)]
            = old_eid;
        out.ret.outputs.emplace_back(new_output_entry);
        out.output_idx_reverse_map[old_output_idx] = new_output_idx;
        new_output_idx++;
      } else {
        if (old_output_idx + 1 <= in.num_forward_outputs) {
          out.num_removed_forward_outputs++;
        }
      }
      if (old_output_idx + 1 == in.num_forward_outputs) {
        out.ret.outputs.emplace_back(out.senders_sink);
        new_output_idx++;
        out.num_new_forward_outputs++;
      }
      old_output_idx++;
    }
  }

  for (auto it = out.ret.outputs.begin(); it < out.ret.outputs.end(); it++) {
    if (it->node->op() == in.net_send_sink_op) {
      if (it->node->control_deps.size() == 0) {
        out.ret.outputs.erase(it);
        out.num_new_forward_outputs--;
      }
      break;
    }
  }

  //RemoveUnusedCopyNode(in, &out);
#if 1
  AddSendDepencies(in, &out);
#endif
  UpdateGraphAttributes(in, &out);

  std::cout << "SplitDistributedGraph pass finished." << std::endl;
  const auto& retidx = out.ret.indexed_graph();
#if 1
  std::cout << "digraph {" << std::endl;
  std::vector<bool> touched_nodes(retidx.num_nodes(), false);
  for (uint32_t nid = 0; nid < retidx.num_nodes(); ++nid) {
    const auto& n = retidx[nid];
    if (n.source->attrs.name == "SendersSink") {
      continue;
    }
    for (const auto& in : n.inputs) {
      if (n.source->attrs.name == "NetInit" || retidx[in.node_id].source->attrs.name == "NetInit") {
        continue;
      }
      std::cout << "\tn" << in.node_id << " -> n" << nid << std::endl;
      touched_nodes[nid] = true;
      touched_nodes[in.node_id] = true;
    }
    for (uint32_t control_nid : n.control_deps) {
      if (n.source->attrs.name == "NetInit" || retidx[control_nid].source->attrs.name == "NetInit") {
        continue;
      }
      std::cout << "\tn" << control_nid << " -> n" << nid
        << " [style=dotted]" << std::endl;
      touched_nodes[control_nid] = true;
      touched_nodes[nid] = true;
    }
  }
  for (uint32_t nid = 0; nid < retidx.num_nodes(); ++nid) {
    if (!touched_nodes[nid]) {
      continue;
    }
    std::cout << "\t\tn" << nid << " [label=\""
      << "n" << nid << "_" << retidx[nid].source->attrs.name << "\"]" << std::endl;
  }
  std::cout << "}" << std::endl;
#endif

  return out.ret;
}

NNVM_REGISTER_PASS(SplitDistributedGraph)
.describe("Split the origin graph into several subgraphs accross different "
          "machines. This pass should be done AFTER PlaceDevice pass because "
          "it needs the information of which node should be placed on which "
          "machine.")
.set_body(SplitDistributedGraph)
.set_change_graph(true)
.provide_graph_attr("shape")
.provide_graph_attr("dtype")
.provide_graph_attr("node_id_map")
.provide_graph_attr("entry_id_map")
.provide_graph_attr("output_idx_reverse_map")
.provide_graph_attr("num_forward_inputs")
.provide_graph_attr("num_forward_outputs")
.depend_graph_attr("address")
.depend_graph_attr("localhost")
.depend_graph_attr("context")
.depend_graph_attr("shape")
.depend_graph_attr("dtype")
.depend_graph_attr("device_copy_op")
.depend_graph_attr("p2pnet_init_op")
.depend_graph_attr("p2pnet_send_op")
.depend_graph_attr("p2pnet_recv_op")
.depend_graph_attr("num_forward_inputs")
.depend_graph_attr("num_forward_outputs");
}  // namespace
}  // namespace pass
}  // namespace nnvm<|MERGE_RESOLUTION|>--- conflicted
+++ resolved
@@ -448,11 +448,8 @@
     }
     std::cout << entry.node->attrs.name << " nearest_node : " << nearest_node->attrs.name << std::endl;
     const auto it = compute_node_mapping.find(nearest_node);
-<<<<<<< HEAD
     std::set<Node*> control;
-=======
     size_t original_control_size = entry.node->control_deps.size();
->>>>>>> 5fc4132a
     if (it != compute_node_mapping.end()) {
       for (const auto& send_parent_entry : it->second) {
         // Check for deadlock.
@@ -470,13 +467,10 @@
                     << send_parent_entry.node.get()
                     << std::endl;
           entry.node->control_deps.push_back(send_parent_entry.node);
-<<<<<<< HEAD
           control.insert(send_parent_entry.node.get());
-=======
           if (original_control_size == 0) {
             entry.node->attrs.dict["OriginalControlSize"] = "0";
           }
->>>>>>> 5fc4132a
         }
       }
     }
