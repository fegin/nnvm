--- conflicted
+++ resolved
@@ -621,13 +621,8 @@
 #endif
 
   std::cout << "SplitDistributedGraph pass finished." << std::endl;
-<<<<<<< HEAD
+  const auto& retidx = out.ret.indexed_graph();
 #if 1
-  std::cout << "digraph {" << std::endl;
-=======
-
->>>>>>> e5e22dc6
-  const auto& retidx = out.ret.indexed_graph();
   std::cout << "digraph {" << std::endl;
   std::vector<bool> touched_nodes(retidx.num_nodes(), false);
   for (uint32_t nid = 0; nid < retidx.num_nodes(); ++nid) {
@@ -661,6 +656,7 @@
       << "n" << nid << "_" << retidx[nid].source->attrs.name << "\"]" << std::endl;
   }
   std::cout << "}" << std::endl;
+#endif
 
   return out.ret;
 }
